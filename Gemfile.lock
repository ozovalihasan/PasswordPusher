GIT
  remote: https://github.com/pglombardo/ezcrypto.git
  revision: 98c3f10131d0a2b941f3bdde153058c217f72842
  specs:
    ezcrypto (0.7.2)

GIT
  remote: https://github.com/russfrisch/modernizr-rails.git
  revision: 614d36431ac449624dd273d189cfa6103e84741d
  specs:
    modernizr-rails (2.8.0)

GEM
  remote: https://rubygems.org/
  specs:
    actionmailer (4.2.10)
      actionpack (= 4.2.10)
      actionview (= 4.2.10)
      activejob (= 4.2.10)
      mail (~> 2.5, >= 2.5.4)
      rails-dom-testing (~> 1.0, >= 1.0.5)
    actionpack (4.2.10)
      actionview (= 4.2.10)
      activesupport (= 4.2.10)
      rack (~> 1.6)
      rack-test (~> 0.6.2)
      rails-dom-testing (~> 1.0, >= 1.0.5)
      rails-html-sanitizer (~> 1.0, >= 1.0.2)
    actionview (4.2.10)
      activesupport (= 4.2.10)
      builder (~> 3.1)
      erubis (~> 2.7.0)
      rails-dom-testing (~> 1.0, >= 1.0.5)
      rails-html-sanitizer (~> 1.0, >= 1.0.3)
    activejob (4.2.10)
      activesupport (= 4.2.10)
      globalid (>= 0.3.0)
    activemodel (4.2.10)
      activesupport (= 4.2.10)
      builder (~> 3.1)
    activerecord (4.2.10)
      activemodel (= 4.2.10)
      activesupport (= 4.2.10)
      arel (~> 6.0)
    activesupport (4.2.10)
      i18n (~> 0.7)
      minitest (~> 5.1)
      thread_safe (~> 0.3, >= 0.3.4)
      tzinfo (~> 1.1)
    arel (6.0.4)
    binding_of_caller (0.8.0)
      debug_inspector (>= 0.0.1)
    builder (3.2.3)
    byebug (10.0.2)
    coderay (1.1.2)
    coffee-rails (4.2.2)
      coffee-script (>= 2.2.0)
      railties (>= 4.0.0)
    coffee-script (2.4.1)
      coffee-script-source
      execjs
    coffee-script-source (1.12.2)
    concurrent-ruby (1.0.5)
    crass (1.0.4)
    debug_inspector (0.0.3)
    erubis (2.7.0)
    execjs (2.7.0)
    ffi (1.9.25)
    foreman (0.85.0)
      thor (~> 0.19.1)
<<<<<<< HEAD
=======
    get_process_mem (0.2.2)
>>>>>>> 163c323d
    globalid (0.4.1)
      activesupport (>= 4.2.0)
    haml (5.0.4)
      temple (>= 0.8.0)
      tilt
    haml-rails (1.0.0)
      actionpack (>= 4.0.1)
      activesupport (>= 4.0.1)
      haml (>= 4.0.6, < 6.0)
      html2haml (>= 1.0.1)
      railties (>= 4.0.1)
    high_voltage (3.1.0)
<<<<<<< HEAD
=======
    hitimes (1.3.0)
>>>>>>> 163c323d
    html2haml (2.2.0)
      erubis (~> 2.7.0)
      haml (>= 4.0, < 6)
      nokogiri (>= 1.6.0)
      ruby_parser (~> 3.5)
    i18n (0.9.5)
      concurrent-ruby (~> 1.0)
<<<<<<< HEAD
=======
    instana (1.7.12)
      ffi (>= 1.8.1)
      get_process_mem (>= 0.2.1)
      oj (~> 3.3)
      sys-proctable (>= 1.2.0)
      timers (>= 4.0.0)
>>>>>>> 163c323d
    jquery-rails (4.3.3)
      rails-dom-testing (>= 1, < 3)
      railties (>= 4.2.0)
      thor (>= 0.14, < 2.0)
    json (2.1.0)
    kgio (2.11.2)
    libv8 (3.16.14.19)
    libv8 (3.16.14.19-x86_64-darwin-15)
    libv8 (3.16.14.19-x86_64-darwin-16)
    loofah (2.2.2)
      crass (~> 1.0.2)
      nokogiri (>= 1.5.9)
    mail (2.7.0)
      mini_mime (>= 0.1.1)
    method_source (0.9.0)
    mini_mime (1.0.0)
    mini_portile2 (2.3.0)
    minitest (5.11.3)
    nokogiri (1.8.3)
      mini_portile2 (~> 2.3.0)
<<<<<<< HEAD
=======
    oj (3.6.3)
>>>>>>> 163c323d
    pg (0.21.0)
    protected_attributes (1.1.4)
      activemodel (>= 4.0.1, < 5.0)
    pry (0.11.3)
      coderay (~> 1.1.0)
      method_source (~> 0.9.0)
    pry-byebug (3.6.0)
      byebug (~> 10.0)
      pry (~> 0.10)
    rack (1.6.10)
    rack-attack (5.3.1)
      rack
    rack-test (0.6.3)
      rack (>= 1.0)
    rails (4.2.10)
      actionmailer (= 4.2.10)
      actionpack (= 4.2.10)
      actionview (= 4.2.10)
      activejob (= 4.2.10)
      activemodel (= 4.2.10)
      activerecord (= 4.2.10)
      activesupport (= 4.2.10)
      bundler (>= 1.3.0, < 2.0)
      railties (= 4.2.10)
      sprockets-rails
    rails-deprecated_sanitizer (1.0.3)
      activesupport (>= 4.2.0.alpha)
    rails-dom-testing (1.0.9)
      activesupport (>= 4.2.0, < 5.0)
      nokogiri (~> 1.6)
      rails-deprecated_sanitizer (>= 1.0.1)
    rails-html-sanitizer (1.0.4)
      loofah (~> 2.2, >= 2.2.2)
    railties (4.2.10)
      actionpack (= 4.2.10)
      activesupport (= 4.2.10)
      rake (>= 0.8.7)
      thor (>= 0.18.1, < 2.0)
    raindrops (0.19.0)
    rake (12.3.1)
    rb-fsevent (0.10.3)
    rb-inotify (0.9.10)
      ffi (>= 0.5.0, < 2)
    ref (2.0.0)
    ruby_parser (3.11.0)
      sexp_processor (~> 4.9)
    sass (3.5.6)
      sass-listen (~> 4.0.0)
    sass-listen (4.0.0)
      rb-fsevent (~> 0.9, >= 0.9.4)
      rb-inotify (~> 0.9, >= 0.9.7)
    sass-rails (5.0.7)
      railties (>= 4.0.0, < 6)
      sass (~> 3.1)
      sprockets (>= 2.8, < 4.0)
      sprockets-rails (>= 2.0, < 4.0)
      tilt (>= 1.1, < 3)
    sexp_processor (4.11.0)
    sprockets (3.7.2)
      concurrent-ruby (~> 1.0)
      rack (> 1, < 3)
    sprockets-rails (3.2.1)
      actionpack (>= 4.0)
      activesupport (>= 4.0)
      sprockets (>= 3.0.0)
    sqlite3 (1.3.13)
<<<<<<< HEAD
=======
    sys-proctable (1.2.1)
      ffi
>>>>>>> 163c323d
    temple (0.8.0)
    therubyracer (0.12.3)
      libv8 (~> 3.16.14.15)
      ref
    thor (0.19.4)
    thread_safe (0.3.6)
    tilt (2.0.8)
    tzinfo (1.2.5)
      thread_safe (~> 0.1)
    uglifier (4.1.12)
      execjs (>= 0.3.0, < 3)
    unicorn (5.4.0)
      kgio (~> 2.6)
      raindrops (~> 0.7)
    web-console (2.3.0)
      activemodel (>= 4.0)
      binding_of_caller (>= 0.7.2)
      railties (>= 4.0)
      sprockets-rails (>= 2.0, < 4.0)

PLATFORMS
  ruby
  x86_64-darwin-15
  x86_64-darwin-16

DEPENDENCIES
  coffee-rails
  ezcrypto!
  foreman
  haml
  haml-rails
  high_voltage
  jquery-rails
  json (~> 2.0)
  modernizr-rails!
  pg (~> 0.21)
  protected_attributes
  pry
  pry-byebug
  rack-attack
  rails (~> 4.0)
  sass-rails
  sqlite3
  therubyracer
  uglifier
  unicorn
  web-console (~> 2.0)

RUBY VERSION
   ruby 2.4.1p111

BUNDLED WITH
   1.16.2<|MERGE_RESOLUTION|>--- conflicted
+++ resolved
@@ -68,10 +68,7 @@
     ffi (1.9.25)
     foreman (0.85.0)
       thor (~> 0.19.1)
-<<<<<<< HEAD
-=======
     get_process_mem (0.2.2)
->>>>>>> 163c323d
     globalid (0.4.1)
       activesupport (>= 4.2.0)
     haml (5.0.4)
@@ -84,10 +81,7 @@
       html2haml (>= 1.0.1)
       railties (>= 4.0.1)
     high_voltage (3.1.0)
-<<<<<<< HEAD
-=======
     hitimes (1.3.0)
->>>>>>> 163c323d
     html2haml (2.2.0)
       erubis (~> 2.7.0)
       haml (>= 4.0, < 6)
@@ -95,15 +89,12 @@
       ruby_parser (~> 3.5)
     i18n (0.9.5)
       concurrent-ruby (~> 1.0)
-<<<<<<< HEAD
-=======
     instana (1.7.12)
       ffi (>= 1.8.1)
       get_process_mem (>= 0.2.1)
       oj (~> 3.3)
       sys-proctable (>= 1.2.0)
       timers (>= 4.0.0)
->>>>>>> 163c323d
     jquery-rails (4.3.3)
       rails-dom-testing (>= 1, < 3)
       railties (>= 4.2.0)
@@ -124,10 +115,7 @@
     minitest (5.11.3)
     nokogiri (1.8.3)
       mini_portile2 (~> 2.3.0)
-<<<<<<< HEAD
-=======
     oj (3.6.3)
->>>>>>> 163c323d
     pg (0.21.0)
     protected_attributes (1.1.4)
       activemodel (>= 4.0.1, < 5.0)
@@ -194,11 +182,8 @@
       activesupport (>= 4.0)
       sprockets (>= 3.0.0)
     sqlite3 (1.3.13)
-<<<<<<< HEAD
-=======
     sys-proctable (1.2.1)
       ffi
->>>>>>> 163c323d
     temple (0.8.0)
     therubyracer (0.12.3)
       libv8 (~> 3.16.14.15)
