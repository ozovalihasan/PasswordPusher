GIT
  remote: https://github.com/pglombardo/ezcrypto.git
  revision: 98c3f10131d0a2b941f3bdde153058c217f72842
  specs:
    ezcrypto (0.7.2)

GIT
  remote: https://github.com/russfrisch/modernizr-rails.git
  revision: 614d36431ac449624dd273d189cfa6103e84741d
  specs:
    modernizr-rails (2.8.0)

GEM
  remote: http://rubygems.org/
  specs:
    actionmailer (4.2.10)
      actionpack (= 4.2.10)
      actionview (= 4.2.10)
      activejob (= 4.2.10)
      mail (~> 2.5, >= 2.5.4)
      rails-dom-testing (~> 1.0, >= 1.0.5)
    actionpack (4.2.10)
      actionview (= 4.2.10)
      activesupport (= 4.2.10)
      rack (~> 1.6)
      rack-test (~> 0.6.2)
      rails-dom-testing (~> 1.0, >= 1.0.5)
      rails-html-sanitizer (~> 1.0, >= 1.0.2)
    actionview (4.2.10)
      activesupport (= 4.2.10)
      builder (~> 3.1)
      erubis (~> 2.7.0)
      rails-dom-testing (~> 1.0, >= 1.0.5)
      rails-html-sanitizer (~> 1.0, >= 1.0.3)
    activejob (4.2.10)
      activesupport (= 4.2.10)
      globalid (>= 0.3.0)
    activemodel (4.2.10)
      activesupport (= 4.2.10)
      builder (~> 3.1)
    activerecord (4.2.10)
      activemodel (= 4.2.10)
      activesupport (= 4.2.10)
      arel (~> 6.0)
    activesupport (4.2.10)
      i18n (~> 0.7)
      minitest (~> 5.1)
      thread_safe (~> 0.3, >= 0.3.4)
      tzinfo (~> 1.1)
    arel (6.0.4)
    binding_of_caller (0.8.0)
      debug_inspector (>= 0.0.1)
    builder (3.2.3)
<<<<<<< HEAD
    byebug (10.0.2)
=======
    byebug (10.0.1)
>>>>>>> a5c3f7b7
    coderay (1.1.2)
    coffee-rails (4.2.2)
      coffee-script (>= 2.2.0)
      railties (>= 4.0.0)
    coffee-script (2.4.1)
      coffee-script-source
      execjs
    coffee-script-source (1.12.2)
    concurrent-ruby (1.0.5)
    crass (1.0.4)
    debug_inspector (0.0.3)
    erubis (2.7.0)
    execjs (2.7.0)
    ffi (1.9.23)
    foreman (0.84.0)
      thor (~> 0.19.1)
    globalid (0.4.1)
      activesupport (>= 4.2.0)
    haml (5.0.4)
      temple (>= 0.8.0)
      tilt
    haml-rails (1.0.0)
      actionpack (>= 4.0.1)
      activesupport (>= 4.0.1)
      haml (>= 4.0.6, < 6.0)
      html2haml (>= 1.0.1)
      railties (>= 4.0.1)
    high_voltage (3.1.0)
    html2haml (2.2.0)
      erubis (~> 2.7.0)
      haml (>= 4.0, < 6)
      nokogiri (>= 1.6.0)
      ruby_parser (~> 3.5)
    i18n (0.9.5)
      concurrent-ruby (~> 1.0)
<<<<<<< HEAD
    jquery-rails (4.3.3)
=======
    instana (1.7.11)
      ffi (>= 1.8.1)
      get_process_mem (>= 0.2.1)
      oj (~> 3.3)
      sys-proctable (< 1.2.0)
      timers (>= 4.0.0)
    jquery-rails (4.3.1)
>>>>>>> a5c3f7b7
      rails-dom-testing (>= 1, < 3)
      railties (>= 4.2.0)
      thor (>= 0.14, < 2.0)
    json (2.1.0)
    kgio (2.11.2)
    libv8 (3.16.14.19)
    libv8 (3.16.14.19-x86_64-darwin-15)
<<<<<<< HEAD
    libv8 (3.16.14.19-x86_64-darwin-16)
=======
>>>>>>> a5c3f7b7
    loofah (2.2.2)
      crass (~> 1.0.2)
      nokogiri (>= 1.5.9)
    mail (2.7.0)
      mini_mime (>= 0.1.1)
    method_source (0.9.0)
    mini_mime (1.0.0)
    mini_portile2 (2.3.0)
    minitest (5.11.3)
    nokogiri (1.8.2)
      mini_portile2 (~> 2.3.0)
<<<<<<< HEAD
=======
    oj (3.5.0)
>>>>>>> a5c3f7b7
    pg (0.21.0)
    protected_attributes (1.1.4)
      activemodel (>= 4.0.1, < 5.0)
    pry (0.11.3)
      coderay (~> 1.1.0)
      method_source (~> 0.9.0)
    pry-byebug (3.6.0)
      byebug (~> 10.0)
      pry (~> 0.10)
<<<<<<< HEAD
    rack (1.6.10)
    rack-attack (5.2.0)
=======
    rack (1.6.9)
    rack-attack (5.1.0)
>>>>>>> a5c3f7b7
      rack
    rack-test (0.6.3)
      rack (>= 1.0)
    rails (4.2.10)
      actionmailer (= 4.2.10)
      actionpack (= 4.2.10)
      actionview (= 4.2.10)
      activejob (= 4.2.10)
      activemodel (= 4.2.10)
      activerecord (= 4.2.10)
      activesupport (= 4.2.10)
      bundler (>= 1.3.0, < 2.0)
      railties (= 4.2.10)
      sprockets-rails
    rails-deprecated_sanitizer (1.0.3)
      activesupport (>= 4.2.0.alpha)
    rails-dom-testing (1.0.9)
      activesupport (>= 4.2.0, < 5.0)
      nokogiri (~> 1.6)
      rails-deprecated_sanitizer (>= 1.0.1)
    rails-html-sanitizer (1.0.4)
      loofah (~> 2.2, >= 2.2.2)
    railties (4.2.10)
      actionpack (= 4.2.10)
      activesupport (= 4.2.10)
      rake (>= 0.8.7)
      thor (>= 0.18.1, < 2.0)
    raindrops (0.19.0)
    rake (12.3.1)
    rb-fsevent (0.10.3)
    rb-inotify (0.9.10)
      ffi (>= 0.5.0, < 2)
    ref (2.0.0)
    ruby_parser (3.11.0)
      sexp_processor (~> 4.9)
    sass (3.5.6)
      sass-listen (~> 4.0.0)
    sass-listen (4.0.0)
      rb-fsevent (~> 0.9, >= 0.9.4)
      rb-inotify (~> 0.9, >= 0.9.7)
    sass-rails (5.0.7)
      railties (>= 4.0.0, < 6)
      sass (~> 3.1)
      sprockets (>= 2.8, < 4.0)
      sprockets-rails (>= 2.0, < 4.0)
      tilt (>= 1.1, < 3)
<<<<<<< HEAD
    sexp_processor (4.11.0)
=======
    sexp_processor (4.10.1)
>>>>>>> a5c3f7b7
    sprockets (3.7.1)
      concurrent-ruby (~> 1.0)
      rack (> 1, < 3)
    sprockets-rails (3.2.1)
      actionpack (>= 4.0)
      activesupport (>= 4.0)
      sprockets (>= 3.0.0)
    sqlite3 (1.3.13)
    temple (0.8.0)
    therubyracer (0.12.3)
      libv8 (~> 3.16.14.15)
      ref
    thor (0.19.4)
    thread_safe (0.3.6)
    tilt (2.0.8)
    tzinfo (1.2.5)
      thread_safe (~> 0.1)
<<<<<<< HEAD
    uglifier (4.1.10)
=======
    uglifier (4.1.8)
>>>>>>> a5c3f7b7
      execjs (>= 0.3.0, < 3)
    unicorn (5.4.0)
      kgio (~> 2.6)
      raindrops (~> 0.7)
    web-console (2.3.0)
      activemodel (>= 4.0)
      binding_of_caller (>= 0.7.2)
      railties (>= 4.0)
      sprockets-rails (>= 2.0, < 4.0)

PLATFORMS
  ruby
  x86_64-darwin-15
  x86_64-darwin-16

DEPENDENCIES
  coffee-rails
  ezcrypto!
  foreman
  haml
  haml-rails
  high_voltage
  jquery-rails
  json (~> 2.0)
  modernizr-rails!
  pg (~> 0.21)
  protected_attributes
  pry
  pry-byebug
  rack-attack
  rails (~> 4.0)
  sass-rails
  sqlite3
  sys-proctable (< 1.2.0)
  therubyracer
  uglifier
  unicorn
  web-console (~> 2.0)

RUBY VERSION
   ruby 2.4.1p111

BUNDLED WITH
   1.16.2<|MERGE_RESOLUTION|>--- conflicted
+++ resolved
@@ -51,11 +51,7 @@
     binding_of_caller (0.8.0)
       debug_inspector (>= 0.0.1)
     builder (3.2.3)
-<<<<<<< HEAD
     byebug (10.0.2)
-=======
-    byebug (10.0.1)
->>>>>>> a5c3f7b7
     coderay (1.1.2)
     coffee-rails (4.2.2)
       coffee-script (>= 2.2.0)
@@ -91,28 +87,20 @@
       ruby_parser (~> 3.5)
     i18n (0.9.5)
       concurrent-ruby (~> 1.0)
-<<<<<<< HEAD
-    jquery-rails (4.3.3)
-=======
     instana (1.7.11)
       ffi (>= 1.8.1)
       get_process_mem (>= 0.2.1)
       oj (~> 3.3)
       sys-proctable (< 1.2.0)
       timers (>= 4.0.0)
-    jquery-rails (4.3.1)
->>>>>>> a5c3f7b7
+    jquery-rails (4.3.3)
       rails-dom-testing (>= 1, < 3)
       railties (>= 4.2.0)
       thor (>= 0.14, < 2.0)
     json (2.1.0)
     kgio (2.11.2)
     libv8 (3.16.14.19)
-    libv8 (3.16.14.19-x86_64-darwin-15)
-<<<<<<< HEAD
     libv8 (3.16.14.19-x86_64-darwin-16)
-=======
->>>>>>> a5c3f7b7
     loofah (2.2.2)
       crass (~> 1.0.2)
       nokogiri (>= 1.5.9)
@@ -124,10 +112,7 @@
     minitest (5.11.3)
     nokogiri (1.8.2)
       mini_portile2 (~> 2.3.0)
-<<<<<<< HEAD
-=======
     oj (3.5.0)
->>>>>>> a5c3f7b7
     pg (0.21.0)
     protected_attributes (1.1.4)
       activemodel (>= 4.0.1, < 5.0)
@@ -137,13 +122,8 @@
     pry-byebug (3.6.0)
       byebug (~> 10.0)
       pry (~> 0.10)
-<<<<<<< HEAD
     rack (1.6.10)
     rack-attack (5.2.0)
-=======
-    rack (1.6.9)
-    rack-attack (5.1.0)
->>>>>>> a5c3f7b7
       rack
     rack-test (0.6.3)
       rack (>= 1.0)
@@ -190,11 +170,7 @@
       sprockets (>= 2.8, < 4.0)
       sprockets-rails (>= 2.0, < 4.0)
       tilt (>= 1.1, < 3)
-<<<<<<< HEAD
     sexp_processor (4.11.0)
-=======
-    sexp_processor (4.10.1)
->>>>>>> a5c3f7b7
     sprockets (3.7.1)
       concurrent-ruby (~> 1.0)
       rack (> 1, < 3)
@@ -212,11 +188,7 @@
     tilt (2.0.8)
     tzinfo (1.2.5)
       thread_safe (~> 0.1)
-<<<<<<< HEAD
     uglifier (4.1.10)
-=======
-    uglifier (4.1.8)
->>>>>>> a5c3f7b7
       execjs (>= 0.3.0, < 3)
     unicorn (5.4.0)
       kgio (~> 2.6)
